import pytest
import json
import requests
import requests_mock
import stamina
from geopandas.geodataframe import GeoDataFrame

import bcdata

AIRPORTS_PACKAGE = "bc-airports"
AIRPORTS_TABLE = "WHSE_IMAGERY_AND_BASE_MAPS.GSR_AIRPORTS_SVW"
UTMZONES_KEY = "utm-zones-of-british-columbia"
BEC_KEY = "biogeoclimatic-ecosystem-classification-bec-map"
ASSESSMENTS_TABLE = "whse_fish.pscis_assessment_svw"
GLACIERS_TABLE = "whse_basemapping.fwa_glaciers_poly"
STREAMS_TABLE = "whse_basemapping.fwa_stream_networks_sp"
WELLS_TABLE = "whse_water_management.gw_water_wells_wrbc_svw"


@pytest.fixture(autouse=True, scope="session")
def deactivate_retries():
    stamina.set_active(False)


def test_http_error_502():
    with requests_mock.mock() as m:
        m.get(requests_mock.ANY, status_code=502)
        with pytest.raises(requests.HTTPError):
            bcdata.get_data(AIRPORTS_TABLE)


def test_http_error_404():
    with requests_mock.mock() as m:
        m.get(requests_mock.ANY, status_code=404)
        with pytest.raises(bcdata.wfs.ServiceException):
            bcdata.get_data(AIRPORTS_TABLE)


def test_validate_table_lowercase():
    table = bcdata.validate_name(AIRPORTS_TABLE.lower())
    assert table == AIRPORTS_TABLE


def test_get_table_name_urlparse():
    table = bcdata.get_table_name("natural-resource-nr-district")
    assert table == "WHSE_ADMIN_BOUNDARIES.ADM_NR_DISTRICTS_SPG"


def test_get_count():
    table = bcdata.get_table_name(UTMZONES_KEY)
    assert bcdata.get_count(table) == 6


def test_get_count_filtered():
    assert bcdata.get_count(UTMZONES_KEY, query="UTM_ZONE=10") == 1


def test_get_count_bounds():
    assert bcdata.get_count(AIRPORTS_TABLE, bounds=[1188000, 377051, 1207437, 390361]) == 8


def test_get_sortkey_known():
    assert bcdata.get_sortkey(ASSESSMENTS_TABLE) == "STREAM_CROSSING_ID"


def test_get_sortkey_unknown():
    assert bcdata.get_sortkey(AIRPORTS_TABLE) == "SEQUENCE_ID"


def test_get_data_asgdf():
    gdf = bcdata.get_data(UTMZONES_KEY, query="UTM_ZONE=10", as_gdf=True)
    assert type(gdf) is GeoDataFrame


def test_get_data_asgdf_crs():
    gdf = bcdata.get_data(UTMZONES_KEY, query="UTM_ZONE=10", as_gdf=True, crs="EPSG:3005")
    assert gdf.crs == "EPSG:3005"


def test_get_null_gdf():
    gdf = bcdata.get_data(UTMZONES_KEY, query="UTM_ZONE=9999", as_gdf=True)
    assert type(gdf) is GeoDataFrame


def test_get_data_small():
    data = bcdata.get_data(AIRPORTS_TABLE)
    assert data["type"] == "FeatureCollection"


def test_get_data_lowercase():
    data = bcdata.get_data(AIRPORTS_TABLE, lowercase=True)
    assert "airport_name" in data["features"][0]["properties"].keys()


def test_get_data_crs():
    data = bcdata.get_data(AIRPORTS_TABLE, crs="EPSG:3005")
<<<<<<< HEAD
    assert data["crs"] == """{"type":"name","properties":{"name":"urn:ogc:def:crs:EPSG::3005"}}"""
=======
    assert (
        data["crs"]["properties"]["name"] == 'urn:ogc:def:crs:EPSG::3005'
    )
>>>>>>> 6aaed4f2


def test_get_features():
    data = [f for f in bcdata.get_features(AIRPORTS_TABLE)]
    assert len(data) == 455


def test_get_data_count():
    data = bcdata.get_data(AIRPORTS_TABLE, count=100)
    assert len(data["features"]) == 100


# this presumes the page size will always be less than the total number of wells
def test_get_data_paged_count():
    wfs = bcdata.wfs.BCWFS()
    count = wfs.pagesize + 100
    data = bcdata.get_data(WELLS_TABLE, count=count)
    assert len(data["features"]) == count


def test_get_data_sortby():
    data = bcdata.get_data(AIRPORTS_TABLE, count=1, sortby="AIRPORT_NAME")
    assert data["features"][0]["properties"]["AIRPORT_NAME"] == "100 Mile House Airport"


def test_cql_filter():
    data = bcdata.get_data(
        AIRPORTS_TABLE,
        query="AIRPORT_NAME='Terrace (Northwest Regional) Airport'",
    )
    assert len(data["features"]) == 1
    assert (
        data["features"][0]["properties"]["AIRPORT_NAME"] == "Terrace (Northwest Regional) Airport"
    )


def test_bounds_filter():
    data = bcdata.get_data(AIRPORTS_TABLE, bounds=[1188000, 377051, 1207437, 390361])
    assert len(data["features"]) == 8


def test_cql_bounds_filter():
    data = bcdata.get_data(
        AIRPORTS_TABLE,
        query="AIRPORT_NAME='Victoria International Airport'",
        bounds=[1167680.0, 367958.0, 1205720.0, 432374.0],
        bounds_crs="EPSG:3005",
    )
    assert len(data["features"]) == 1
<<<<<<< HEAD
    assert data["features"][0]["properties"]["AIRPORT_NAME"] == "Victoria International Airport"
=======
    assert (
        data["features"][0]["properties"]["AIRPORT_NAME"]
        == "Victoria International Airport"
    )

def test_clean():
    data = bcdata.get_data(
        AIRPORTS_TABLE,
        query="AIRPORT_NAME='Terrace (Northwest Regional) Airport'",
    )
    assert "SE_ANNO_CAD_DATA" not in data["features"][0]["properties"].keys()

def test_no_clean():
    data = bcdata.get_data(
        AIRPORTS_TABLE,
        query="AIRPORT_NAME='Terrace (Northwest Regional) Airport'",
        clean=False
    )
    assert "SE_ANNO_CAD_DATA" in data["features"][0]["properties"].keys()    
>>>>>>> 6aaed4f2
<|MERGE_RESOLUTION|>--- conflicted
+++ resolved
@@ -94,13 +94,9 @@
 
 def test_get_data_crs():
     data = bcdata.get_data(AIRPORTS_TABLE, crs="EPSG:3005")
-<<<<<<< HEAD
-    assert data["crs"] == """{"type":"name","properties":{"name":"urn:ogc:def:crs:EPSG::3005"}}"""
-=======
     assert (
         data["crs"]["properties"]["name"] == 'urn:ogc:def:crs:EPSG::3005'
     )
->>>>>>> 6aaed4f2
 
 
 def test_get_features():
@@ -150,13 +146,8 @@
         bounds_crs="EPSG:3005",
     )
     assert len(data["features"]) == 1
-<<<<<<< HEAD
     assert data["features"][0]["properties"]["AIRPORT_NAME"] == "Victoria International Airport"
-=======
-    assert (
-        data["features"][0]["properties"]["AIRPORT_NAME"]
-        == "Victoria International Airport"
-    )
+
 
 def test_clean():
     data = bcdata.get_data(
@@ -165,11 +156,11 @@
     )
     assert "SE_ANNO_CAD_DATA" not in data["features"][0]["properties"].keys()
 
+
 def test_no_clean():
     data = bcdata.get_data(
         AIRPORTS_TABLE,
         query="AIRPORT_NAME='Terrace (Northwest Regional) Airport'",
         clean=False
     )
-    assert "SE_ANNO_CAD_DATA" in data["features"][0]["properties"].keys()    
->>>>>>> 6aaed4f2
+    assert "SE_ANNO_CAD_DATA" in data["features"][0]["properties"].keys()