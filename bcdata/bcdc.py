--- conflicted
+++ resolved
@@ -104,7 +104,6 @@
             table_definition["description"] = result["notes"]
             # iterate through resources associated with each package
             for resource in result["resources"]:
-<<<<<<< HEAD
                 # only examine geographic resources with object name key
                 if (
                     "object_name" in resource.keys()
@@ -123,24 +122,14 @@
                             )
                         )
                         and "details" in resource.keys()
-                        and resource["details"] != ""
+                        and resource["details"] != []
                     ):
-                        table_definition["schema"] = json.loads(resource["details"])
+                        table_definition["schema"] = resource["details"]
                         # look for comments only if details/schema was found
                         if "object_table_comments" in resource.keys():
                             table_definition["comments"] = resource[
                                 "object_table_comments"
                             ]
-=======
-                # presume description and details are the same for all resources
-                # (below only retains the final schema/comments if there is more than one
-                # package with this information)
-                if "details" in resource.keys() and resource["details"] != []:
-                    table_definition["schema"] = resource["details"]
-                    # look for comments only if details/schema is present
-                    if "object_table_comments" in resource.keys():
-                        table_definition["comments"] = resource["object_table_comments"]
->>>>>>> 3baed1d8
 
     if not table_definition["schema"]:
         log.warning(
