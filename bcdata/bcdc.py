import json
import logging
from urllib.parse import urlparse

import requests
import stamina

import bcdata

log = logging.getLogger(__name__)

BCDC_API_URL = "https://toyger.data.gov.bc.ca/api/3/action/"


class ServiceException(Exception):
    pass


@stamina.retry(on=requests.HTTPError, timeout=60)
def _package_show(package):
    r = requests.get(BCDC_API_URL + "package_show", params={"id": package})
    if r.status_code in [400, 404]:
        log.error(f"HTTP error {r.status_code}")
        log.error(f"Response headers: {r.headers}")
        log.error(f"Response text: {r.text}")
        raise ValueError(f"Dataset {package} not found in DataBC API list")
    if r.status_code in [500, 502, 503, 504]:  # presumed serivce error, retry
        log.warning(f"HTTP error: {r.status_code}")
        log.warning(f"Response headers: {r.headers}")
        log.warning(f"Response text: {r.text}")
        r.raise_for_status()
    else:
        log.debug(r.text)
    return r


@stamina.retry(on=requests.HTTPError, timeout=60)
def _table_definition(table_name):
    r = requests.get(
        BCDC_API_URL + "package_search",
        params={"q": "res_extras_object_name:" + table_name},
    )
    if r.status_code != 200:
        log.warning(r.headers)
    if r.status_code in [400, 401, 404]:
        raise ServiceException(r.text)  # presumed request error
    if r.status_code in [500, 502, 503, 504]:  # presumed serivce error, retry
        r.raise_for_status()
    return r


def get_table_name(package):
    """Query DataBC API to find WFS table/layer name for given package"""
    package = package.lower()  # package names are lowercase
    r = _package_show(package)
    result = r.json()["result"]
    # Because the object_name in the result json is not a 100% reliable key
    # for WFS requests, parse URL in WMS resource(s).
    # Also, some packages may have >1 WFS layer - if this is the case, bail
    # and provide user with a list of layers
    layer_urls = [r["url"] for r in result["resources"] if r["format"] == "wms"]
    layer_names = [urlparse(url).path.split("/")[3] for url in layer_urls]
    if len(layer_names) > 1:
        raise ValueError(
            "Package {} includes more than one WFS resource, specify one of the following: \n{}".format(
                package, "\n".join(layer_names)
            )
        )
    return layer_names[0]


def get_table_definition(table_name):
    """
    Given a table/object name, search BCDC for the first package/resource with a matching "object_name",
    returns dict: {"comments": <>, "notes": <>, "schema": {<schema dict>} }
    """
    # only allow searching for tables present in WFS list
    table_name = table_name.upper()
    if table_name not in bcdata.list_tables():
        raise ValueError(
            f"Only tables available via WFS are supported, {table_name} not found"
        )

    # search the api for the provided table
    r = _table_definition(table_name)

    # start with an empty table definition dict
    table_definition = {
        "description": None,
        "comments": None,
        "schema": [],
        "primary_key": None,
    }

    # if there are no matching results, let the user know
    if r.json()["result"]["count"] == 0:
        log.warning(
            f"BC Data Catalouge API search provides no results for: {table_name}"
        )
<<<<<<< HEAD
        return {
            "description": None,
            "comments": None,
            "schema": None,
        }
=======
>>>>>>> 18470a31
    else:
        # iterate through results of search (packages)
        for result in r.json()["result"]["results"]:
            # description is at top level, same for all resources
            table_definition["description"] = result["notes"]
            # iterate through resources associated with each package
            for resource in result["resources"]:
<<<<<<< HEAD
                log.debug(resource)
                if "object_table_comments" in resource.keys():
                    table_comments = resource["object_table_comments"]
                else:
                    table_comments = None
                if "details" in resource.keys() and resource["details"] != "":
                    table_details = resource["details"]
                else:
                    table_details = None
                # require schema but not description
                if table_details:
                    matches.append((notes, table_comments, table_details))

        if len(matches) > 0:
            matched = matches[0]  # just retain the first match
            return {
                "description": matched[0],  # notes=description
                "comments": matched[1],
                "schema": matched[2],
            }
        else:
            raise ValueError(
                f"BCDC search for {table_name} does not return a table schema"
            )
=======
                # presume description and details are the same for all resources
                # (below only retains the final schema/comments if there is more than one
                # package with this information)
                if "details" in resource.keys() and resource["details"] != "":
                    table_definition["schema"] = json.loads(resource["details"])
                    # look for comments only if details/schema is present
                    if "object_table_comments" in resource.keys():
                        table_definition["comments"] = resource["object_table_comments"]

    if not table_definition["schema"]:
        raise log.warning(
            f"BC Data Catalouge API search provides no schema for: {table_name}"
        )

    # add primary key if present in bcdata.primary_keys
    if table_name.lower() in bcdata.primary_keys:
        table_definition["primary_key"] = bcdata.primary_keys[table_name.lower()]

    return table_definition
>>>>>>> 18470a31
<|MERGE_RESOLUTION|>--- conflicted
+++ resolved
@@ -97,14 +97,6 @@
         log.warning(
             f"BC Data Catalouge API search provides no results for: {table_name}"
         )
-<<<<<<< HEAD
-        return {
-            "description": None,
-            "comments": None,
-            "schema": None,
-        }
-=======
->>>>>>> 18470a31
     else:
         # iterate through results of search (packages)
         for result in r.json()["result"]["results"]:
@@ -112,32 +104,6 @@
             table_definition["description"] = result["notes"]
             # iterate through resources associated with each package
             for resource in result["resources"]:
-<<<<<<< HEAD
-                log.debug(resource)
-                if "object_table_comments" in resource.keys():
-                    table_comments = resource["object_table_comments"]
-                else:
-                    table_comments = None
-                if "details" in resource.keys() and resource["details"] != "":
-                    table_details = resource["details"]
-                else:
-                    table_details = None
-                # require schema but not description
-                if table_details:
-                    matches.append((notes, table_comments, table_details))
-
-        if len(matches) > 0:
-            matched = matches[0]  # just retain the first match
-            return {
-                "description": matched[0],  # notes=description
-                "comments": matched[1],
-                "schema": matched[2],
-            }
-        else:
-            raise ValueError(
-                f"BCDC search for {table_name} does not return a table schema"
-            )
-=======
                 # presume description and details are the same for all resources
                 # (below only retains the final schema/comments if there is more than one
                 # package with this information)
@@ -156,5 +122,4 @@
     if table_name.lower() in bcdata.primary_keys:
         table_definition["primary_key"] = bcdata.primary_keys[table_name.lower()]
 
-    return table_definition
->>>>>>> 18470a31
+    return table_definition